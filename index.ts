import * as pulumi from "@pulumi/pulumi";
import * as eks from "@pulumi/eks";
import * as k8s from "@pulumi/kubernetes";
import * as awsx from "@pulumi/awsx";
import * as aws from "@pulumi/aws";

import deployAwsAlbController from "./awsAlbController"
import deployExternalDns from "./externalDns"
import { TezosChain, TezosChainParametersBuilder } from "./TezosChain";

let stack = pulumi.getStack();

// Function to fail on non-truthy variable.
const getEnvVariable = (name: string): string => {
  const env = process.env[name];
  if (!env) {
    pulumi.log.error(`${name} environment variable is not set`);
    throw Error;
  }
  return env;
};

const repo = new awsx.ecr.Repository(stack);

const desiredClusterCapacity = 2;
const aws_account_id = getEnvVariable('AWS_ACCOUNT_ID');
const private_oxhead_baking_key = getEnvVariable('PRIVATE_OXHEAD_BAKING_KEY');
const private_baking_key = getEnvVariable('PRIVATE_BAKING_KEY');
const private_non_baking_key = getEnvVariable('PRIVATE_NON_BAKING_KEY');
const faucetSeed = getEnvVariable('FAUCET_SEED');
const faucetRecaptchaSiteKey = getEnvVariable('FAUCET_RECAPTCHA_SITE_KEY');
const faucetRecaptchaSecretKey = getEnvVariable('FAUCET_RECAPTCHA_SECRET_KEY');

// Create a VPC with subnets that are tagged for load balancer usage.
// See: https://github.com/pulumi/pulumi-eks/tree/master/examples/subnet-tags
const vpc = new awsx.ec2.Vpc("vpc",
    {
        subnets: [
            // Tag subnets for specific load-balancer usage.
            // Any non-null tag value is valid.
            // See:
            //  - https://docs.aws.amazon.com/eks/latest/userguide/network_reqs.html
            //  - https://github.com/pulumi/pulumi-eks/issues/196
            //  - https://github.com/pulumi/pulumi-eks/issues/415
            {type: "public", tags: {"kubernetes.io/role/elb": "1"}},
            {type: "private", tags: {"kubernetes.io/role/internal-elb": "1"}},
        ],
    },
    {
        // Inform pulumi to ignore tag changes to the VPCs or subnets, so that
        // tags auto-added by AWS EKS do not get removed during future
        // refreshes and updates, as they are added outside of pulumi's management
        // and would be removed otherwise.
        // See: https://github.com/pulumi/pulumi-eks/issues/271#issuecomment-548452554
        transformations: [(args: any) => {
            if (args.type === "aws:ec2/vpc:Vpc" || args.type === "aws:ec2/subnet:Subnet") {
                return {
                    props: args.props,
                    opts: pulumi.mergeOptions(args.opts, { ignoreChanges: ["tags"] }),
                };
            }
            return undefined;
        }],
    },
);

const cluster = new eks.Cluster(stack, {
    instanceType: "t3.2xlarge",
    desiredCapacity: desiredClusterCapacity,
    minSize: 1,
    maxSize: 5,
    providerCredentialOpts: {
            roleArn   : `arn:aws:iam::${aws_account_id}:role/KubernetesAdmin`,
    },
    roleMappings: [
        {
            groups    : ["system:masters"],
            roleArn   : `arn:aws:iam::${aws_account_id}:role/KubernetesAdmin`,
            username  : "admin",
        }
    ],
    vpcId: vpc.id,
    publicSubnetIds: vpc.publicSubnetIds,
    privateSubnetIds: vpc.privateSubnetIds,
},)

// Export the cluster's kubeconfig.
export const kubeconfig = cluster.kubeconfig;
export const clusterName = cluster.eksCluster.name;
export const clusterNodeInstanceRoleName = cluster.instanceRoles.apply(
      roles => roles[0].name
);

deployAwsAlbController(cluster)
deployExternalDns(cluster)

const periodicCategory = "Periodic Teztnets";
const protocolCategory = "Protocol Teztnets";

// chains
const dailynet_chain = new TezosChain(
    new TezosChainParametersBuilder({
        yamlFile: 'dailynet/values.yaml',
        dnsName: 'dailynet',
        category: periodicCategory,
        humanName: 'Dailynet',
        description: 'A testnet that restarts every day launched from tezos/tezos master branch and protocol alpha.',
        schedule: '0 0 * * *',
        bootstrapContracts: ['taquito1.json'],
        chartPath: 'dailynet/tezos-k8s',
        privateBakingKey: private_oxhead_baking_key,
        numberOfFaucetAccounts: 1000,
        faucetSeed: faucetSeed,
        faucetRecaptchaSiteKey: faucetRecaptchaSiteKey,
        faucetRecaptchaSecretKey: faucetRecaptchaSecretKey,
    }),
    cluster.provider, repo);

const mondaynet_chain = new TezosChain(
    new TezosChainParametersBuilder({
        yamlFile: 'mondaynet/values.yaml',
        dnsName: 'mondaynet',
        category: periodicCategory,
        humanName: 'Mondaynet',
        description: 'A testnet that restarts every Monday launched from tezos/tezos master branch and Granadanet protocol, upgrading to alpha at block 255.',
        schedule: '0 0 * * MON',
        bootstrapContracts: ['taquito1.json'],
        chartPath: 'dailynet/tezos-k8s',
        privateBakingKey: private_oxhead_baking_key,
        numberOfFaucetAccounts: 1000,
        faucetSeed: faucetSeed,
        faucetRecaptchaSiteKey: faucetRecaptchaSiteKey,
        faucetRecaptchaSecretKey: faucetRecaptchaSecretKey,
    }),
    cluster.provider, repo);

const granadanet_chain = new TezosChain(
    new TezosChainParametersBuilder({
        yamlFile: "granadanet/values.yaml",
        name: 'granadanet',
        dnsName: 'granadanet',
        category: protocolCategory,
        humanName: "Granadanet",
        description: 'Long-running testnet for Granada proposal.',
        bootstrapPeers: [
            'granadanet.smartpy.io',
            'granadanet.tezos.co.il',
            'granadanet.kaml.fr',
        ],
        //chartRepo: 'https://oxheadalpha.github.io/tezos-helm-charts/',
        //chartRepoVersion: '5.2.0',
        chartPath: 'granadanet/tezos-k8s',
        privateBakingKey: private_baking_key,
        privateNonbakingKey: private_non_baking_key,
        numberOfFaucetAccounts: 0,
        faucetSeed: faucetSeed,
        faucetRecaptchaSiteKey: faucetRecaptchaSiteKey,
        faucetRecaptchaSecretKey: faucetRecaptchaSecretKey,
    }),
    cluster.provider, repo);

<<<<<<< HEAD
//const hangzhounet_chain = new TezosChain(
//    new TezosChainParametersBuilder({
//        yamlFile: "hangzhounet/values.yaml",
//        name: 'hangzhounet',
//        dnsName: 'hangzhounet',
//        category: longCategory,
//        humanName: "Hangzhounet",
//        description: 'Long-running testnet for Hangzhou proposal.',
//        bootstrapPeers: [
//            'hangzhounet.smartpy.io',
//            'hangzhounet.tezos.co.il',
//            'hangzhounet.kaml.fr',
//            'hangzhounet.boot.tez.ie',
//        ],
//        chartPath: 'dailynet/tezos-k8s',
//        privateBakingKey: private_oxhead_baking_key,
//        numberOfFaucetAccounts: 10000,
//        faucetSeed: faucetSeed,
//        faucetRecaptchaSiteKey: faucetRecaptchaSiteKey,
//        faucetRecaptchaSecretKey: faucetRecaptchaSecretKey,
//    }),
//    cluster.provider, repo);
//
=======
const hangzhounet_chain = new TezosChain(
    new TezosChainParametersBuilder({
        yamlFile: "hangzhounet/values.yaml",
        name: 'hangzhounet',
        dnsName: 'hangzhounet',
        category: protocolCategory,
        humanName: "Hangzhounet",
        description: 'Long-running testnet for Hangzhou proposal.',
        bootstrapPeers: [
            'hangzhounet.smartpy.io',
            'hangzhounet.tezos.co.il',
            'hangzhounet.kaml.fr',
            'hangzhounet.boot.tez.ie',
        ],
        chartPath: 'dailynet/tezos-k8s',
        privateBakingKey: private_oxhead_baking_key,
        numberOfFaucetAccounts: 10000,
        faucetSeed: faucetSeed,
        faucetRecaptchaSiteKey: faucetRecaptchaSiteKey,
        faucetRecaptchaSecretKey: faucetRecaptchaSecretKey,
    }),
    cluster.provider, repo);

>>>>>>> cbda4b3e
function getNetworks(chains: TezosChain[]): object {
    const networks: {[name: string]: object} = {};

    chains.forEach(function (chain) {
        const bootstrapPeers: string[] = Object.assign([], chain.params.getPeers()); // clone
        bootstrapPeers.splice(0, 0, `${chain.params.getName()}.teztnets.xyz`);

        // genesis_pubkey is the public key associated with the $TEZOS_OXHEAD_BAKING_KEY private key in github secrets
        // TODO: generate it dynamically based on privkey
        let genesisPubkey: string;
        if (chain.params.getName().includes("granadanet") || chain.params.getName().includes("mondaynet")) {
            // legacy tq key
            genesisPubkey = "edpkuix6Lv8vnrz6uDe1w8uaXY7YktitAxn6EHdy2jdzq5n5hZo94n";
        } else {
            // new oxhead key
            genesisPubkey = "edpkuYLienS3Xdt5c1vfRX1ibMxQuvfM67ByhJ9nmRYYKGAAoTq1UC";
        }
        const network = Object.assign({}, chain.params.helmValues["node_config_network"]); // clone
        network["sandboxed_chain_name"] = "SANDBOXED_TEZOS";
        network["default_bootstrap_peers"] = bootstrapPeers;
        network["genesis_parameters"] = {
            "values": {
                "genesis_pubkey": genesisPubkey
            }
        };
        if ("activation_account_name" in network) {
            delete network["activation_account_name"];
        };

        networks[chain.params.getName()] = network;
    })

    return networks;
}

function getTeztnets(chains: TezosChain[]): object {
    const teztnets: {[name: string]: {[name: string]: Object}} = {};

    chains.forEach(function (chain) {
        // if no faucet accounts are generated, assume that we are using the legacy global faucet
        let faucetUrl = "https://faucet.tzalpha.net";
        if (chain.params.getNumberOfFaucetAccounts() > 0) {
            faucetUrl = `https://faucet.${chain.params.getName()}.teztnets.xyz`;
        }
        let rpcUrl = `https://rpc.${chain.params.getName()}.teztnets.xyz`;
        teztnets[chain.params.getName()] = {
            chain_name: chain.getChainName(),
            network_url: chain.getNetworkUrl(),
            human_name: chain.params.getHumanName(),
            description: chain.getDescription(),
            docker_build: chain.getDockerBuild(),
            protocols: chain.getProtocols(),
            faucet_url: faucetUrl,
            category: chain.params.getCategory(),
            faucet_recaptcha_site_key: faucetRecaptchaSiteKey,
            rpc_url: rpcUrl
        };
    })

    return teztnets;
}

export const networks = getNetworks([dailynet_chain, mondaynet_chain, granadanet_chain]);
export const teztnets = getTeztnets([dailynet_chain, mondaynet_chain, granadanet_chain]);<|MERGE_RESOLUTION|>--- conflicted
+++ resolved
@@ -159,7 +159,6 @@
     }),
     cluster.provider, repo);
 
-<<<<<<< HEAD
 //const hangzhounet_chain = new TezosChain(
 //    new TezosChainParametersBuilder({
 //        yamlFile: "hangzhounet/values.yaml",
@@ -183,31 +182,7 @@
 //    }),
 //    cluster.provider, repo);
 //
-=======
-const hangzhounet_chain = new TezosChain(
-    new TezosChainParametersBuilder({
-        yamlFile: "hangzhounet/values.yaml",
-        name: 'hangzhounet',
-        dnsName: 'hangzhounet',
-        category: protocolCategory,
-        humanName: "Hangzhounet",
-        description: 'Long-running testnet for Hangzhou proposal.',
-        bootstrapPeers: [
-            'hangzhounet.smartpy.io',
-            'hangzhounet.tezos.co.il',
-            'hangzhounet.kaml.fr',
-            'hangzhounet.boot.tez.ie',
-        ],
-        chartPath: 'dailynet/tezos-k8s',
-        privateBakingKey: private_oxhead_baking_key,
-        numberOfFaucetAccounts: 10000,
-        faucetSeed: faucetSeed,
-        faucetRecaptchaSiteKey: faucetRecaptchaSiteKey,
-        faucetRecaptchaSecretKey: faucetRecaptchaSecretKey,
-    }),
-    cluster.provider, repo);
-
->>>>>>> cbda4b3e
+
 function getNetworks(chains: TezosChain[]): object {
     const networks: {[name: string]: object} = {};
 
