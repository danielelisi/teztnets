--- conflicted
+++ resolved
@@ -38,7 +38,6 @@
 
 Our block 0 is alays `PtYuensgYBb3G3x1hLLbCmcav8ue8Kyd2khADcL5LsT5R1hcXex` which is the proto genesis of carthagenet. Instead, we should switch to using mainnet's genesis proto `proto_000_Ps9mPmXa`. We will do it first in dailynet/mondaynet and if it works, do I network this way.
 
-<<<<<<< HEAD
 ### Add baking bad faucet
 
 Baking bad maintains a faucet telegram bot. We should always top it up on every testnet:
@@ -49,8 +48,7 @@
 ```
 
 Note that the usdtznet fork of hangzhounet has it configured already.
-=======
+
 ### Faucet should have a manual
 
-The faucet has no explanation whatsoever on how to use it. Fix this.
->>>>>>> f9d31a35
+The faucet has no explanation whatsoever on how to use it. Fix this.